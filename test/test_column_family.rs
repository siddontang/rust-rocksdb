/*
   Copyright 2014 Tyler Neely

   Licensed under the Apache License, Version 2.0 (the "License");
   you may not use this file except in compliance with the License.
   You may obtain a copy of the License at

       http://www.apache.org/licenses/LICENSE-2.0

   Unless required by applicable law or agreed to in writing, software
   distributed under the License is distributed on an "AS IS" BASIS,
   WITHOUT WARRANTIES OR CONDITIONS OF ANY KIND, either express or implied.
   See the License for the specific language governing permissions and
   limitations under the License.
*/
<<<<<<< HEAD
use rocksdb::{Options, DB, Writable, Direction, MergeOperands};
=======
use rocksdb::{Options, DB, Writable, MergeOperands};
>>>>>>> b2625355

#[test]
pub fn test_column_family() {
    let path = "_rust_rocksdb_cftest";

    // should be able to create column families
    {
        let mut opts = Options::new();
        opts.create_if_missing(true);
        opts.add_merge_operator("test operator", test_provided_merge);
        let mut db = DB::open(&opts, path).unwrap();
        let opts = Options::new();
        match db.create_cf("cf1", &opts) {
            Ok(_) => println!("cf1 created successfully"),
            Err(e) => {
                panic!("could not create column family: {}", e);
            },
        }
    }

    // should fail to open db without specifying same column families
    {
        let mut opts = Options::new();
        opts.add_merge_operator("test operator", test_provided_merge);
        match DB::open(&opts, path) {
            Ok(_) => panic!("should not have opened DB successfully without specifying column
            families"),
            Err(e) => assert!(e.starts_with("Invalid argument: You have to open all column families.")),
        }
    }

    // should properly open db when specyfing all column families
    {
        let mut opts = Options::new();
        opts.add_merge_operator("test operator", test_provided_merge);
        match DB::open_cf(&opts, path, &["cf1"]) {
            Ok(_) => println!("successfully opened db with column family"),
            Err(e) => panic!("failed to open db with column family: {}", e),
        }
    }
    // TODO should be able to write, read, merge, batch, and iterate over a cf
    {
        let mut opts = Options::new();
        opts.add_merge_operator("test operator", test_provided_merge);
        let db = match DB::open_cf(&opts, path, &["cf1"]) {
            Ok(db) => {
                println!("successfully opened db with column family");
                db
            },
            Err(e) => panic!("failed to open db with column family: {}", e),
        };
        let cf1 = *db.cf_handle("cf1").unwrap();
        assert!(db.put_cf(cf1, b"k1", b"v1").is_ok());
        assert!(db.get_cf(cf1, b"k1").unwrap().unwrap().to_utf8().unwrap() == "v1");
        let p = db.put_cf(cf1, b"k1", b"a");
        assert!(p.is_ok());
        db.merge_cf(cf1, b"k1", b"b").unwrap();
        db.merge_cf(cf1, b"k1", b"c").unwrap();
        db.merge_cf(cf1, b"k1", b"d").unwrap();
        db.merge_cf(cf1, b"k1", b"efg").unwrap();
        let m = db.merge_cf(cf1, b"k1", b"h");
        println!("m is {:?}", m);
        // TODO assert!(m.is_ok());
        match db.get(b"k1") {
            Ok(Some(value)) => {
                match value.to_utf8() {
                    Some(v) =>
                        println!("retrieved utf8 value: {}", v),
                    None =>
                        println!("did not read valid utf-8 out of the db"),
                }
<<<<<<< HEAD
            },
            Err(e) => println!("error reading value"),
            _ => panic!("value not present!"),
        }
=======
                }).on_absent( || { println!("value not present!") })
        .on_error( |_| { println!("error reading value")}); //: {", e) });
>>>>>>> b2625355

        let _ = db.get_cf(cf1, b"k1");
        // TODO assert!(r.unwrap().to_utf8().unwrap() == "abcdefgh");
        assert!(db.delete(b"k1").is_ok());
        assert!(db.get(b"k1").unwrap().is_none());
    }
    // TODO should be able to use writebatch ops with a cf
    {
    }
    // TODO should be able to iterate over a cf
    {
    }
    // should b able to drop a cf
    {
        let mut db = DB::open_cf(&Options::new(), path, &["cf1"]).unwrap();
        match db.drop_cf("cf1") {
            Ok(_) => println!("cf1 successfully dropped."),
            Err(e) => panic!("failed to drop column family: {}", e),
        }
    }

    assert!(DB::destroy(&Options::new(), path).is_ok());
}

fn test_provided_merge(_: &[u8],
                       existing_val: Option<&[u8]>,
                       operands: &mut MergeOperands)
                       -> Vec<u8> {
    let nops = operands.size_hint().0;
    let mut result: Vec<u8> = Vec::with_capacity(nops);
    match existing_val {
        Some(v) => {
            for e in v {
                result.push(*e);
            }
        },
        None => (),
    }
    for op in operands {
        for e in op {
            result.push(*e);
        }
    }
    result
}<|MERGE_RESOLUTION|>--- conflicted
+++ resolved
@@ -13,11 +13,7 @@
    See the License for the specific language governing permissions and
    limitations under the License.
 */
-<<<<<<< HEAD
-use rocksdb::{Options, DB, Writable, Direction, MergeOperands};
-=======
 use rocksdb::{Options, DB, Writable, MergeOperands};
->>>>>>> b2625355
 
 #[test]
 pub fn test_column_family() {
@@ -89,15 +85,10 @@
                     None =>
                         println!("did not read valid utf-8 out of the db"),
                 }
-<<<<<<< HEAD
             },
             Err(e) => println!("error reading value"),
             _ => panic!("value not present!"),
         }
-=======
-                }).on_absent( || { println!("value not present!") })
-        .on_error( |_| { println!("error reading value")}); //: {", e) });
->>>>>>> b2625355
 
         let _ = db.get_cf(cf1, b"k1");
         // TODO assert!(r.unwrap().to_utf8().unwrap() == "abcdefgh");
