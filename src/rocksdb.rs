--- conflicted
+++ resolved
@@ -831,7 +831,6 @@
         sizes
     }
 
-<<<<<<< HEAD
     pub fn delete_file_in_range(&self, r: Range) -> Result<(), String> {
         unsafe {
             let mut err: *const i8 = 0 as *const i8;
@@ -870,7 +869,8 @@
             }
             Ok(())
         }
-=======
+    }
+
     pub fn get_property_value(&self, name: &str) -> Option<String> {
         self.get_property_value_cf_opt(None, name)
     }
@@ -938,7 +938,6 @@
         }
 
         None
->>>>>>> ffdce61a
     }
 }
 
